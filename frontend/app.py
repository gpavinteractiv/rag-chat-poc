--- conflicted
+++ resolved
@@ -156,16 +156,11 @@
         st.error(f"An unexpected error occurred: {e}")
         return None
 
-<<<<<<< HEAD
-# --- Sidebar Setup ---
-st.sidebar.header("Configuration")
-=======
-
+      
 # --- Main App UI ---
-
 st.title("📄🤖 RAG Chat PoC")
 st.caption(f"A proof-of-concept chat agent using Gemini via a FastAPI backend ({BACKEND_URL}).")
->>>>>>> 7bbaa699
+
 
 # --- Project Selection ---
 available_projects_info: List[ProjectInfo] = get_projects()
