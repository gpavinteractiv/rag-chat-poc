# Python
__pycache__/
*.pyc
*.pyo
*.pyd
.Python
env/
venv/
ENV/
pip-log.txt
pip-delete-this-directory.txt
.tox/
.coverage
.coverage.*
.cache
nosetests.xml
coverage.xml
*.egg-info/
.installed.cfg
*.egg
instance/
*.sqlite3
*.db

# Secrets / Environment Variables
.env
*.env
secrets/
*.pem
*.key

# Frontend (Node)
node_modules/
dist/
build/
.npm
npm-debug.log*
yarn-debug.log*
yarn-error.log*
.pnp/
.pnp.js

# IDE / Editor specific
.idea/
.vscode/
*.swp
*.swo

# OS specific
.DS_Store
Thumbs.db
.dev_pids

# Logs
*.log

# Project Specific Documents (Sensitive or Large)
# Might adjust later, but good starting point
projects/**/*.pdf
projects/**/*.docx
projects/**/*.csv
projects/**/*.txt
# Keep project metadata files tracked
# !projects/**/metadata.json
# !projects/**/system_prompt.txt
<<<<<<< HEAD

# Track specific files in the template directory
!projects/_template/             # Un-ignore the directory itself
projects/_template/*             # Ignore everything inside by default
!projects/_template/system_prompt.txt # Re-include this file
!projects/_template/filelist.csv    # Re-include this file

=======
>>>>>>> 7bbaa699
.aider*<|MERGE_RESOLUTION|>--- conflicted
+++ resolved
@@ -63,7 +63,6 @@
 # Keep project metadata files tracked
 # !projects/**/metadata.json
 # !projects/**/system_prompt.txt
-<<<<<<< HEAD
 
 # Track specific files in the template directory
 !projects/_template/             # Un-ignore the directory itself
@@ -71,6 +70,4 @@
 !projects/_template/system_prompt.txt # Re-include this file
 !projects/_template/filelist.csv    # Re-include this file
 
-=======
->>>>>>> 7bbaa699
 .aider*